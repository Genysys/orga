--- conflicted
+++ resolved
@@ -199,23 +199,11 @@
                 Span::call_site(),
             );
             maybe_call_defs.push(quote! {
-<<<<<<< HEAD
-                trait #trait_name#generic_reqs
-                where #parent_where_preds
-                {
-                    fn maybe_call(&mut self #full_inputs) -> ::orga::Result<#output_type>;
-                }
-                impl<__Self, #(#requirements),*> #trait_name#generic_reqs for __Self
-                where #parent_where_preds
-                {
-                    default fn maybe_call(&mut self #full_inputs) -> ::orga::Result<#output_type> {
-=======
                 trait #trait_name#generic_reqs {
                     fn maybe_call(&mut self #full_inputs) -> ::orga::Result<()>;
                 }
                 impl<__Self, #(#requirements),*> #trait_name#generic_reqs for __Self {
                     default fn maybe_call(&mut self #full_inputs) -> ::orga::Result<()> {
->>>>>>> 4e635a6f
                         failure::bail!("This call cannot be called because not all bounds are met")
                     }
                 }
@@ -356,54 +344,14 @@
         }
     };
 
-<<<<<<< HEAD
     let output = quote! {
         #struct_output
-=======
-    syn::parse2(output).unwrap()
-}
-
-fn parse_parent() -> File {
-    let path = proc_macro::Span::call_site().source_file().path();
-    let source = std::fs::read_to_string(path).unwrap();
-    parse_file(source.as_str()).unwrap()
-}
-
-fn get_generic_requirements<I, J>(inputs: I, params: J) -> Vec<Ident>
-where
-    I: Iterator<Item = Type>,
-    J: Iterator<Item = GenericParam>,
-{
-    let params = params.collect::<Vec<_>>();
-    let maybe_generic_inputs = inputs
-        .filter_map(|input| match input {
-            Type::Path(path) => Some(path),
-            Type::Reference(reference) => match *reference.elem {
-                Type::Path(path) => Some(path),
-                _ => None,
-            },
-            _ => None,
-        })
-        .flat_map(|path| {
-            let mut paths = vec![];
-            fn add_arguments(path: &TypePath, paths: &mut Vec<PathSegment>) {
-                let last = path.path.segments.last().unwrap();
-                paths.push(last.clone());
-                if let PathArguments::AngleBracketed(ref args) = last.arguments {
-                    for arg in args.args.iter() {
-                        if let GenericArgument::Type(ty) = arg {
-                            let maybe_path = match ty {
-                                Type::Path(path) => Some(path),
-                                Type::Reference(reference) => match *reference.elem {
-                                    Type::Path(ref path) => Some(path),
-                                    _ => None,
-                                },
-                                _ => None,
-                            };
-                            maybe_path.map(|path| add_arguments(path, paths));
-                        }
-                    }
-                }
+
+        impl#generic_params Default for Call#generic_params
+        where #call_preds
+        {
+            fn default() -> Self {
+                Call::Noop
             }
             add_arguments(&path, &mut paths);
 
@@ -440,15 +388,44 @@
                 Type::Path(path) => path,
                 _ => return false,
             };
->>>>>>> 4e635a6f
-
-        impl#generic_params Default for Call#generic_params
-        where #call_preds
-        {
-            fn default() -> Self {
-                Call::Noop
-            }
-        }
+
+            if path.qself.is_some() {
+                return false;
+            }
+            if path.path.segments.len() != 1 {
+                return false;
+            }
+            if path.path.segments[0].ident != *name {
+                return false;
+            }
+
+            true
+        })
+        .cloned()
+        .collect()
+}
+
+fn relevant_methods(name: &Ident, attr: &str, source: &File) -> Vec<(ImplItemMethod, ItemImpl)> {
+    let get_methods = |item: ItemImpl| -> Vec<_> {
+        item.items
+            .iter()
+            .filter_map(|item| match item {
+                ImplItem::Method(method) => Some(method),
+                _ => None,
+            })
+            .filter(|method| {
+                method
+                    .attrs
+                    .iter()
+                    .find(|a| a.path.is_ident(&attr))
+                    .is_some()
+            })
+            .filter(|method| matches!(method.vis, Visibility::Public(_)))
+            .filter(|method| method.sig.unsafety.is_none())
+            .filter(|method| method.sig.asyncness.is_none())
+            .filter(|method| method.sig.abi.is_none())
+            .map(|method| (method.clone(), item.clone()))
+            .collect()
     };
 
     (output, syn::parse2(struct_output).unwrap())
