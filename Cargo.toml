--- conflicted
+++ resolved
@@ -6,15 +6,12 @@
 
 [dependencies]
 error-chain = "0.12.1"
-<<<<<<< HEAD
 abci2 = { path = "../abci2" }
+merk = "1.0.0-alpha.6"
 
 [dev-dependencies]
 byteorder = "1.3.2"
 
 [[example]]
 name = "counter"
-path = "./examples/counter.rs"
-=======
-merk = "1.0.0-alpha.6"
->>>>>>> a81ea65f
+path = "./examples/counter.rs"