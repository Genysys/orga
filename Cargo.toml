[package]
name = "orga"
version = "0.2.0"
authors = ["Matt Bell <mappum@gmail.com>"]
edition = "2018"
description = "State machine engine"
license = "MIT"

[dependencies]
abci2 = { git = "https://github.com/nomic-io/abci2", rev = "4fd6fa275663e13f4893fc344cee6004ec9a6070", optional = true }
merk = { git = "https://github.com/nomic-io/merk", rev = "3c30b41415423af5e165d64cc8646c59da4acfd6", optional = true, default-features = false }
tendermint-rpc = { version = "0.23.5", features = ["http-client"], optional = true }
tendermint = { version = "0.23.5", optional = true }
tendermint-proto = { version = "0.23.5", optional = true }
orga-macros = { path = "macros", version = "0.2.2" }
seq-macro = "0.1.4"
log = "0.4.8"
hex-literal = "0.3.3"
sha2 = "0.9.5"
is_executable = { version = "1.0.1", optional = true }
reqwest = {version = "0.11.4", features = ["blocking"]}
flate2 = "1.0.20"
tar = "0.4.33"
ed = { git = "https://github.com/nomic-io/ed.git", rev = "6d327abacf0c6068ceaed36fb67410ae65f2abbe"}
toml_edit = "0.2.0"
<<<<<<< HEAD
prost = {version = "0.9", optional = true}
home = { version = "0.5.3" }
=======
prost = {version = "0.7", optional = true}
home = { version = "0.5.3", optional = true }
>>>>>>> b4008fc8
ed25519-dalek = "1"
thiserror = "1.0.29"
bech32 = "0.8.1"
async-trait = "0.1.51"
futures-lite = "1.12.0"
num-rational = "0.4.0"
num-traits = "0.2.14"
rust_decimal = "1.18"
ripemd = "0.1.0"
web-sys = { version = "0.3.55", features = ["Window", "Storage"] }
rust_decimal_macros = "1.18"
js-sys = "0.3.55"
wasm-bindgen-futures = "0.4.28"
wasm-bindgen = "0.2.78"
hex = "0.4.3"
base64 = "0.13.0"
secp256k1 = { version = "0.21.2", features = ["bitcoin_hashes"] }
serde = { version = "1.0.133", features = ["derive"] }
serde_json = "1.0.74"

[dev-dependencies]
tempdir = "0.3.7"
tokio = { version = "1.11.0", features = ["rt", "macros"] }
mutagen = {git = "https://github.com/llogiq/mutagen"}

[package.metadata.docs.rs]
features = ["abci", "merk/full"]

[features]
abci = ["abci2", "tendermint", "tendermint-rpc", "tendermint-proto", "prost", "is_executable", "home", "secp256k1/rand-std"]
merk-verify = ["merk/verify"]
merk-full = ["merk/full"]

[profile.release]
lto = true

[[example]]
name = "counter"
required-features = ["merk/full", "abci"]

[[example]]
name = "simple-coin"
required-features = ["merk/full", "abci"]

[[example]]
name = "staking"
required-features = ["merk/full", "abci"]<|MERGE_RESOLUTION|>--- conflicted
+++ resolved
@@ -23,13 +23,8 @@
 tar = "0.4.33"
 ed = { git = "https://github.com/nomic-io/ed.git", rev = "6d327abacf0c6068ceaed36fb67410ae65f2abbe"}
 toml_edit = "0.2.0"
-<<<<<<< HEAD
 prost = {version = "0.9", optional = true}
-home = { version = "0.5.3" }
-=======
-prost = {version = "0.7", optional = true}
 home = { version = "0.5.3", optional = true }
->>>>>>> b4008fc8
 ed25519-dalek = "1"
 thiserror = "1.0.29"
 bech32 = "0.8.1"
