--- conflicted
+++ resolved
@@ -1,43 +1,10 @@
-<<<<<<< HEAD
-#![feature(trivial_bounds)]
+// #![feature(trivial_bounds)]
 
 use orga::collections::Entry;
 use orga::collections::Next;
 use orga::encoding::{Decode, Encode};
 use orga::state::State;
 use orga::store::{MapStore, Shared, Store};
-
-#[derive(Encode, Decode, PartialEq, Debug)]
-struct Foo<T> {
-    a: u8,
-    b: Option<T>,
-}
-
-#[test]
-fn encode_decode() {
-    let value = Foo { a: 5, b: Some(6) };
-    let bytes = value.encode().unwrap();
-    assert_eq!(bytes.as_slice(), &[5, 1, 0, 0, 0, 6]);
-    let decoded_value = Foo::decode(bytes.as_slice()).unwrap();
-    assert_eq!(decoded_value, value);
-}
-
-#[derive(State)]
-struct MyStruct {
-    a: u32,
-    c: MyStruct2,
-}
-
-#[derive(State)]
-struct MyStruct2(u32, u32);
-=======
-// #![feature(trivial_bounds)]
-
-// use orga::collections::Entry;
-// use orga::collections::Next;
-// use orga::encoding::{Decode, Encode};
-// use orga::state::State;
-// use orga::store::{MapStore, Store};
 
 // #[derive(Encode, Decode, PartialEq, Debug)]
 // struct Foo<T> {
@@ -59,17 +26,13 @@
 //     a: u32,
 //     c: MyStruct2,
 // }
->>>>>>> 4cdc22dc
 
-// #[derive(State)]
-// struct MyStruct2(u32, u32);
+#[test]
+fn struct_state() {
+    let mapstore = Shared::new(MapStore::new());
+    let store = Store::new(mapstore.into());
 
-// // #[derive(State)]
-// // enum MyEnum {
-// //     Unit,
-// //     Tuple(u32, u32),
-// //     Named { foo: u32 },
-// // }
+    let mut state = MyStruct::create(store, Default::default()).unwrap();
 
 // #[test]
 // fn struct_state() {
@@ -170,152 +133,6 @@
 //     assert!(test_struct.next().is_none());
 // }
 
-<<<<<<< HEAD
-#[test]
-fn struct_state() {
-    let mapstore = Shared::new(MapStore::new());
-    let store = Store::new(mapstore.into());
-
-    let mut state = MyStruct::create(store, Default::default()).unwrap();
-
-    assert_eq!(state.a, 0);
-    assert_eq!(state.c.0, 0);
-
-    state.a = 123;
-    state.c.0 = 5;
-    state.c.1 = 6;
-
-    let data = state.flush().unwrap();
-    let bytes = data.encode().unwrap();
-    assert_eq!(bytes, vec![0, 0, 0, 123, 0, 0, 0, 5, 0, 0, 0, 6]);
-}
-
-#[derive(Entry, Debug, PartialEq)]
-struct MyNamedStruct {
-    #[key]
-    my_key_1: u32,
-    #[key]
-    my_key_2: u16,
-    my_val: u8,
-}
-
-#[test]
-fn derive_entry_named_struct_into_entry() {
-    let test = MyNamedStruct {
-        my_key_1: 12,
-        my_key_2: 13,
-        my_val: 14,
-    };
-
-    assert_eq!(test.into_entry(), ((12, 13), (14,)));
-}
-
-#[test]
-fn derive_entry_named_struct_from_entry() {
-    let test = MyNamedStruct {
-        my_key_1: 12,
-        my_key_2: 13,
-        my_val: 14,
-    };
-
-    assert_eq!(MyNamedStruct::from_entry(((12, 13), (14,))), test);
-}
-
-#[derive(Entry, Debug, PartialEq)]
-struct TupleStruct(#[key] u8, u16, #[key] u32);
-
-#[test]
-fn derive_entry_tuple_struct_into_entry() {
-    let test = TupleStruct(8, 16, 32);
-
-    assert_eq!(test.into_entry(), ((8, 32), (16,)));
-}
-
-#[test]
-fn derive_entry_tuple_struct_from_entry() {
-    let test = TupleStruct(8, 16, 32);
-
-    assert_eq!(TupleStruct::from_entry(((8, 32), (16,))), test);
-}
-
-#[derive(Next, Debug, PartialEq)]
-struct NextStruct {
-    first_field: u8,
-    second_field: u8,
-    last_field: u8,
-}
-
-#[test]
-fn derive_next() {
-    let test_struct = NextStruct {
-        first_field: 0,
-        second_field: 0,
-        last_field: 0,
-    };
-    let expected = NextStruct {
-        first_field: 0,
-        second_field: 0,
-        last_field: 1,
-    };
-    assert_eq!(test_struct.next().unwrap(), expected);
-}
-
-#[test]
-fn derive_next_last() {
-    let test_struct = NextStruct {
-        first_field: 255,
-        second_field: 255,
-        last_field: 255,
-    };
-    assert!(test_struct.next().is_none());
-}
-
-#[derive(Next, Debug, PartialEq)]
-struct NextArrayStruct {
-    first_field: [u8; 2],
-    last_field: [u8; 2],
-}
-
-#[test]
-fn derive_next_array() {
-    let test = NextArrayStruct {
-        first_field: [0; 2],
-        last_field: [0; 2],
-    };
-
-    let expected = NextArrayStruct {
-        first_field: [0; 2],
-        last_field: [0, 1],
-    };
-
-    assert_eq!(test.next().unwrap(), expected);
-}
-
-#[test]
-fn derive_next_array_internal_last() {
-    let test = NextArrayStruct {
-        first_field: [0; 2],
-        last_field: [0, 255],
-    };
-
-    let expected = NextArrayStruct {
-        first_field: [0; 2],
-        last_field: [1, 0],
-    };
-
-    assert_eq!(test.next().unwrap(), expected);
-}
-
-#[test]
-fn derive_next_array_last() {
-    let test = NextArrayStruct {
-        first_field: [255, 255],
-        last_field: [255, 255],
-    };
-
-    assert!(test.next().is_none());
-}
-=======
 // #[derive(Next, Debug, PartialEq)]
 // struct NextArrayStruct {
 //     first_field: [u8; 2],
@@ -360,5 +177,4 @@
 //     };
 
 //     assert!(test.next().is_none());
-// }
->>>>>>> 4cdc22dc
+// }