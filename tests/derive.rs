--- conflicted
+++ resolved
@@ -1,4 +1,3 @@
-<<<<<<< HEAD
 #[cfg(test)]
 mod test {
     use orga::collections::Entry;
@@ -7,15 +6,6 @@
     use orga::macros::Entry;
     use orga::macros::Next;
     use orga::state::State;
-=======
-#[cfg(integration_test)]
-mod test {
-    use orga::collections::Entry;
-    use orga::encoding::{Decode, Encode};
-    use orga::macros::Entry;
-    use orga::state::State;
-    use orga::store::Shared;
->>>>>>> fa2ebfe4
     use orga::store::{MapStore, Store};
 
     #[derive(Encode, Decode, PartialEq, Debug)]
@@ -49,10 +39,7 @@
     //     Named { foo: u32 },
     // }
 
-<<<<<<< HEAD
     #[test]
-=======
->>>>>>> fa2ebfe4
     fn struct_state() {
         let mapstore = MapStore::new();
         let store = Store::new(mapstore);
@@ -118,8 +105,7 @@
 
         assert_eq!(TupleStruct::from_entry(((8, 32), (16,))), test);
     }
-<<<<<<< HEAD
-
+  
     #[derive(Next, Debug, PartialEq)]
     struct NextStruct {
         first_field: u8,
@@ -197,6 +183,4 @@
 
         assert!(test.next().is_none());
     }
-=======
->>>>>>> fa2ebfe4
 }