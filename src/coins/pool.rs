--- conflicted
+++ resolved
@@ -322,11 +322,6 @@
     V::Encoding: Default,
 {
     fn drop(&mut self) {
-<<<<<<< HEAD
-        // TODO: pass Err values to parent so we can return it rather than panicking
-        use std::cmp::Ordering::*;
-=======
->>>>>>> 74e1ba93
         let start_balance = self.initial_balance;
         let end_balance = match self.entry.get_mut().balance() {
             Ok(bal) => bal,
@@ -514,9 +509,9 @@
         let store = Store::new(Shared::new(MapStore::new()).into());
         let enc = Default::default();
         let mut pool = Pool::<Address, Share<Simp>, Simp>::create(store, enc)?;
-
-        let alice = [0; 32].into();
-        let bob = [1; 32].into();
+        
+        let alice = Address::from_pubkey([0; 32]);
+        let bob = Address::from_pubkey([1; 32]);
 
         pool.get_mut(alice)?.give(50.into())?;
         pool.get_mut(bob)?.give(50.into())?;
@@ -562,8 +557,8 @@
         let enc = Default::default();
         let mut pool = Pool::<Address, SimpAccount, Simp>::create(store, enc)?;
 
-        let alice = [0; 32].into();
-        let bob = [1; 32].into();
+        let alice = Address::from_pubkey([0; 32]);
+        let bob = Address::from_pubkey([1; 32]);
 
         pool.get_mut(alice)?.deposit_locked(50)?;
         assert_eq!(pool.contributions, 50);
@@ -592,7 +587,7 @@
         let enc = Default::default();
         let mut pool = Pool::<Address, Share<Simp>, Simp>::create(store, enc)?;
 
-        let alice = [0; 32].into();
+        let alice = Address::from_pubkey([0; 32]);
 
         pool.get_mut(alice)?.give(50.into())?;
         pool.get_mut(alice)?.take(50)?.burn();
